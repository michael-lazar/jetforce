--- conflicted
+++ resolved
@@ -1,246 +1,240 @@
-# Jetforce
-
-An experimental TCP server for the new, under development Gemini Protocol.
-Learn more about Gemini [here](https://portal.mozz.us/).
-
-![Rocket Launch](logo.jpg)
-
-## Features
-
-- A built-in static file server with support for gemini directories and CGI scripts.
-- A full framework for writing python applications that loosely mimics [WSGI](https://en.wikipedia.org/wiki/Web_Server_Gateway_Interface).
-- A lean, modern python codebase with type hints and black formatting.
-- A solid foundation built on top of the [twisted](https://twistedmatrix.com/trac/) asynchronous networking engine.
-
-## Installation
-
-Requires Python 3.7 or newer.
-
-The latest stable release can be installed from [PyPI](https://pypi.org/project/Jetforce/):
-
-```bash
-$ pip install jetforce
-```
-
-Or, install from source:
-
-```bash
-$ git clone https://github.com/michael-lazar/jetforce
-$ cd jetforce
-$ python setup.py install
-```
-
-## Usage
-
-Use the ``--help`` flag to view command-line options:
-
-```bash
-$ jetforce --help
-usage: jetforce [-h] [-V] [--host HOST] [--port PORT] [--hostname HOSTNAME]
-                [--tls-certfile FILE] [--tls-keyfile FILE] [--tls-cafile FILE]
-                [--tls-capath DIR] [--dir DIR] [--cgi-dir DIR]
-                [--index-file FILE]
-
-An Experimental Gemini Protocol Server
-
-optional arguments:
-  -h, --help           show this help message and exit
-  -V, --version        show program's version number and exit
-
-server configuration:
-  --host HOST          Server address to bind to (default: 127.0.0.1)
-  --port PORT          Server port to bind to (default: 1965)
-  --hostname HOSTNAME  Server hostname (default: localhost)
-  --tls-certfile FILE  Server TLS certificate file (default: None)
-  --tls-keyfile FILE   Server TLS private key file (default: None)
-  --tls-cafile FILE    A CA file to use for validating clients (default: None)
-  --tls-capath DIR     A directory containing CA files for validating clients
-                       (default: None)
-
-fileserver configuration:
-  --dir DIR            Root directory on the filesystem to serve (default:
-                       /var/gemini)
-  --cgi-dir DIR        CGI script directory, relative to the server's root
-                       directory (default: cgi-bin)
-  --index-file FILE    If a directory contains a file with this name, that
-                       file will be served instead of auto-generating an index
-                       page (default: index.gmi)
-```
-
-### Setting the ``hostname``
-
-The server's hostname should be set to the *DNS* name that you expect to
-receive traffic from. For example, if your jetforce server is running on
-"gemini://cats.com", you should set the hostname to "cats.com". Any URLs
-that do not match this hostname will be refused by the server, including
-URLs that use a direct IP address such as "gemini://174.138.124.169".
-
-### Setting the ``host``
-
-The server's host should be set to the local socket that you want to
-bind to:
-
-- ``--host "127.0.0.1"`` - Accept local connections only
-- ``--host "0.0.0.0"`` - Accept remote connections over IPv4
-- ``--host "::"`` - Accept remote connections over IPv6
-- ``--host ""`` - Accept remote connections over any interface (IPv4 + IPv6)
-
-### TLS Certificates
-
-The gemini specification *requires* that all connections be sent over TLS.
-
-If you do not provide a TLS certificate file using the ``--tls-certfile`` flag,
-jetforce will automatically generate a temporary cert for you to use. This is
-great for making development easier, but before you expose your server to the
-public internet you should setup something more permanent. You can generate
-your own self-signed server certificate, or obtain one from a Certificate
-Authority like [Let's Encrypt](https://letsencrypt.org).
-
-Here's an example `openssl` command that you can use to generate a self-signed certificate:
-
-```
-$ openssl req -newkey rsa:2048 -nodes -keyout {hostname}.key \
-    -nodes -x509 -out {hostname}.crt -subj "/CN={hostname}"
-```
-
-Jetforce also supports TLS client certificates (both self-signed and CA verified).
-Requests that are made with client certificates will include additional
-CGI/environment variables with information about the TLS connection.
-
-You can specify a CA for client validation with the ``--tls-cafile`` or ``--tls-capath``
-flags. Connections validated by the CA will have the ``TLS_CLIENT_VERIFIED`` environment
-variable set to True. Instructions on how to generate CA's are outside of the scope of
-this readme, but you can find many helpful tutorials
-[online](https://www.makethenmakeinstall.com/2014/05/ssl-client-authentication-step-by-step/).
-
-### Static Files
-
-Jetforce will serve static files in the ``/var/gemini/`` directory by default.
-Files ending with ***.gmi** will be interpreted as the *text/gemini* type. If
-a directory is requested, jetforce will look for a file named **index.gmi** in that
-directory to return. Otherwise, a directory file listing will be automatically
-generated.
-
-### CGI Scripts
-
-Jetforce supports a simplified version of CGI scripting. It doesn't
-exactly follow the [RFC 3875](https://tools.ietf.org/html/rfc3875)
-specification for CGI, but it gets the job done for the purposes of Gemini.
-
-Any executable file placed in the server's ``cgi-bin/`` directory will be
-considered a CGI script. When a CGI script is requested by a gemini client,
-the jetforce server will execute the script and pass along information about
-the request using environment variables:
-
-| Variable Name | Description | Example |
-| --- | --- | --- |
-| GATEWAY_INTERFACE | CGI version (for compatability). | ``GCI/1.1`` |
-| SERVER_PROTOCOL | The server protocol. | ``GEMINI`` |
-| SERVER_SOFTWARE | The server version string. | ``jetforce/0.0.7`` |
-| GEMINI_URL | Raw URL string from the request. | ``gemini://mozz.us/cgi-bin/example.cgi/hello?world``
-| SCRIPT_NAME | The part of the URL's path that corresponds to the CGI script location. | ``/cgi-bin/example.cgi`` |
-| PATH_INFO | The remainder of the URL's path after the CGI script location. | ``/hello`` |
-| QUERY_STRING | The query string portion of the request URL. | ``world`` |
-| HOSTNAME | Server hostname. | ``mozz.us`` |
-| SERVER_NAME | Server hostname (alias for HOSTNAME). | ``mozz.us`` |
-| REMOTE_ADDR | Client IP address. | ``10.10.0.2`` |
-| REMOTE_HOST | Client IP address (alias for REMOTE_ADDR). | ``10.10.0.2`` |
-| SERVER_PORT | Server port number. | ``1965`` |
-| TLS_CIPHER | TLS cipher that was negotiated. | ``TLS_AES_256_GCM_SHA384``|
-| TLS_VERSION | TLS version that was negotiated. | ``TLSv1.3`` |
-
-Additional CGI variables will also be included when the connection uses a TLS client certificate:
-
-| Variable Name | Description | Example |
-| --- | --- | --- |
-| AUTH_TYPE | Authentication type (for compatability). | ``CERTIFICATE`` |
-| REMOTE_USER | The subject CommonName attribute, if provided. | ``michael123`` |
-| TLS_CLIENT_HASH | A base64-encoded certificate fingerprint. | ``hjQftIC/4zPDQ1MNdav5nRQ39pM482xoTIgxtjyZOpY=`` |
-| TLS_CLIENT_NOT_BEFORE | Certificate activation date. | ``2020-04-05T04:18:22Z`` |
-| TLS_CLIENT_NOT_AFTER | Certificate expiration date. | ``2021-04-05T04:18:22Z`` |
-| TLS_CLIENT_SERIAL_NUMBER | Certificate serial number. | ``73629018972631`` |
-<<<<<<< HEAD
-| TLS_CLIENT_VERIFIED | Was the certificate verified by OpenSSL? | ``0`` (verified) / ``1`` (not verified) |
-=======
-| TLS_CLIENT_VERIFIED | Was the certificate verified by OpenSSL? | ``0`` (not verified) / ``1`` (verified) |
-| TLS_CIPHER | TLS cipher that was negotiated. | ``TLS_AES_256_GCM_SHA384``|
-| TLS_VERSION | TLS version that was negotiated. | ``TLSv1.3`` |
->>>>>>> 62376d8c
-
-The CGI script must then write the gemini response to the *stdout* stream.
-This includes the status code and meta string on the first line, and the
-optional response body on subsequent lines. The bytes generated by the 
-CGI script will be forwarded *verbatim* to the gemini client, without any
-additional modification by the server.
-
-## Deployment
-
-Jetforce is intended to be run behind a process manager that handles
-*daemonizing* the script, redirecting output to system logs, etc. I prefer
-to use [systemd](https://www.freedesktop.org/wiki/Software/systemd/) for this
-because it's installed on my operating system and easy to set up.
-
-Here's how I configure my server over at **gemini://mozz.us**:
-
-```
-# /etc/systemd/system/jetforce.service
-[Unit]
-Description=Jetforce Server
-
-[Service]
-Type=simple
-Restart=always
-RestartSec=5
-Environment="PYTHONUNBUFFERED=1"
-ExecStart=/usr/local/bin/jetforce \
-    --host 0.0.0.0 \
-    --port 1965 \
-    --hostname mozz.us \
-    --dir /var/gemini \
-    --tls-certfile /etc/letsencrypt/live/mozz.us/fullchain.pem \
-    --tls-keyfile /etc/letsencrypt/live/mozz.us/privkey.pem \
-    --tls-cafile /etc/pki/tls/jetforce_client/ca.cer
-
-[Install]
-WantedBy=default.target
-```
-
-- ``--host 0.0.0.0`` allows the server to accept external connections from any
-  IP address over IPv4.
-- ``PYTHONUNBUFFERED=1`` disables buffering `stderr` and is sometimes necessary
-  for logging to work.
-- ``--tls-certfile`` and ``--tls-keyfile`` point to my WWW server's Let's Encrypt
-  certificate chain.
-- ``--tls-cafile`` points to a self-signed CA that I created in order to test
-  accepting client TLS connections. 
-
-With this service installed, I can start and stop the server using
-
-```
-systemctl start jetforce
-systemctl stop jetforce
-```
-
-And I can view the server logs using
-
-```
-journalctl -u jetforce -f
-```
-
-*WARNING*
-
-You are exposing a server to the internet. You (yes you!) are responsible for
-securing your server and setting up appropriate access permissions. This likely means
-*not* running jetforce as the root user. Security best practices are outside of the
-scope of this document and largely depend on your individual threat model.
-
-
-## License
-
-This project is licensed under the [Floodgap Free Software License](https://www.floodgap.com/software/ffsl/license.html).
-
-> The Floodgap Free Software License (FFSL) has one overriding mandate: that software
-> using it, or derivative works based on software that uses it, must be free. By free
-> we mean simply "free as in beer" -- you may put your work into open or closed source
-> packages as you see fit, whether or not you choose to release your changes or updates
-> publicly, but you must not ask any fee for it.
+# Jetforce
+
+An experimental TCP server for the new, under development Gemini Protocol.
+Learn more about Gemini [here](https://portal.mozz.us/).
+
+![Rocket Launch](logo.jpg)
+
+## Features
+
+- A built-in static file server with support for gemini directories and CGI scripts.
+- A full framework for writing python applications that loosely mimics [WSGI](https://en.wikipedia.org/wiki/Web_Server_Gateway_Interface).
+- A lean, modern python codebase with type hints and black formatting.
+- A solid foundation built on top of the [twisted](https://twistedmatrix.com/trac/) asynchronous networking engine.
+
+## Installation
+
+Requires Python 3.7 or newer.
+
+The latest stable release can be installed from [PyPI](https://pypi.org/project/Jetforce/):
+
+```bash
+$ pip install jetforce
+```
+
+Or, install from source:
+
+```bash
+$ git clone https://github.com/michael-lazar/jetforce
+$ cd jetforce
+$ python setup.py install
+```
+
+## Usage
+
+Use the ``--help`` flag to view command-line options:
+
+```bash
+$ jetforce --help
+usage: jetforce [-h] [-V] [--host HOST] [--port PORT] [--hostname HOSTNAME]
+                [--tls-certfile FILE] [--tls-keyfile FILE] [--tls-cafile FILE]
+                [--tls-capath DIR] [--dir DIR] [--cgi-dir DIR]
+                [--index-file FILE]
+
+An Experimental Gemini Protocol Server
+
+optional arguments:
+  -h, --help           show this help message and exit
+  -V, --version        show program's version number and exit
+
+server configuration:
+  --host HOST          Server address to bind to (default: 127.0.0.1)
+  --port PORT          Server port to bind to (default: 1965)
+  --hostname HOSTNAME  Server hostname (default: localhost)
+  --tls-certfile FILE  Server TLS certificate file (default: None)
+  --tls-keyfile FILE   Server TLS private key file (default: None)
+  --tls-cafile FILE    A CA file to use for validating clients (default: None)
+  --tls-capath DIR     A directory containing CA files for validating clients
+                       (default: None)
+
+fileserver configuration:
+  --dir DIR            Root directory on the filesystem to serve (default:
+                       /var/gemini)
+  --cgi-dir DIR        CGI script directory, relative to the server's root
+                       directory (default: cgi-bin)
+  --index-file FILE    If a directory contains a file with this name, that
+                       file will be served instead of auto-generating an index
+                       page (default: index.gmi)
+```
+
+### Setting the ``hostname``
+
+The server's hostname should be set to the *DNS* name that you expect to
+receive traffic from. For example, if your jetforce server is running on
+"gemini://cats.com", you should set the hostname to "cats.com". Any URLs
+that do not match this hostname will be refused by the server, including
+URLs that use a direct IP address such as "gemini://174.138.124.169".
+
+### Setting the ``host``
+
+The server's host should be set to the local socket that you want to
+bind to:
+
+- ``--host "127.0.0.1"`` - Accept local connections only
+- ``--host "0.0.0.0"`` - Accept remote connections over IPv4
+- ``--host "::"`` - Accept remote connections over IPv6
+- ``--host ""`` - Accept remote connections over any interface (IPv4 + IPv6)
+
+### TLS Certificates
+
+The gemini specification *requires* that all connections be sent over TLS.
+
+If you do not provide a TLS certificate file using the ``--tls-certfile`` flag,
+jetforce will automatically generate a temporary cert for you to use. This is
+great for making development easier, but before you expose your server to the
+public internet you should setup something more permanent. You can generate
+your own self-signed server certificate, or obtain one from a Certificate
+Authority like [Let's Encrypt](https://letsencrypt.org).
+
+Here's an example `openssl` command that you can use to generate a self-signed certificate:
+
+```
+$ openssl req -newkey rsa:2048 -nodes -keyout {hostname}.key \
+    -nodes -x509 -out {hostname}.crt -subj "/CN={hostname}"
+```
+
+Jetforce also supports TLS client certificates (both self-signed and CA verified).
+Requests that are made with client certificates will include additional
+CGI/environment variables with information about the TLS connection.
+
+You can specify a CA for client validation with the ``--tls-cafile`` or ``--tls-capath``
+flags. Connections validated by the CA will have the ``TLS_CLIENT_VERIFIED`` environment
+variable set to True. Instructions on how to generate CA's are outside of the scope of
+this readme, but you can find many helpful tutorials
+[online](https://www.makethenmakeinstall.com/2014/05/ssl-client-authentication-step-by-step/).
+
+### Static Files
+
+Jetforce will serve static files in the ``/var/gemini/`` directory by default.
+Files ending with ***.gmi** will be interpreted as the *text/gemini* type. If
+a directory is requested, jetforce will look for a file named **index.gmi** in that
+directory to return. Otherwise, a directory file listing will be automatically
+generated.
+
+### CGI Scripts
+
+Jetforce supports a simplified version of CGI scripting. It doesn't
+exactly follow the [RFC 3875](https://tools.ietf.org/html/rfc3875)
+specification for CGI, but it gets the job done for the purposes of Gemini.
+
+Any executable file placed in the server's ``cgi-bin/`` directory will be
+considered a CGI script. When a CGI script is requested by a gemini client,
+the jetforce server will execute the script and pass along information about
+the request using environment variables:
+
+| Variable Name | Description | Example |
+| --- | --- | --- |
+| GATEWAY_INTERFACE | CGI version (for compatability). | ``GCI/1.1`` |
+| SERVER_PROTOCOL | The server protocol. | ``GEMINI`` |
+| SERVER_SOFTWARE | The server version string. | ``jetforce/0.0.7`` |
+| GEMINI_URL | Raw URL string from the request. | ``gemini://mozz.us/cgi-bin/example.cgi/hello?world``
+| SCRIPT_NAME | The part of the URL's path that corresponds to the CGI script location. | ``/cgi-bin/example.cgi`` |
+| PATH_INFO | The remainder of the URL's path after the CGI script location. | ``/hello`` |
+| QUERY_STRING | The query string portion of the request URL. | ``world`` |
+| HOSTNAME | Server hostname. | ``mozz.us`` |
+| SERVER_NAME | Server hostname (alias for HOSTNAME). | ``mozz.us`` |
+| REMOTE_ADDR | Client IP address. | ``10.10.0.2`` |
+| REMOTE_HOST | Client IP address (alias for REMOTE_ADDR). | ``10.10.0.2`` |
+| SERVER_PORT | Server port number. | ``1965`` |
+| TLS_CIPHER | TLS cipher that was negotiated. | ``TLS_AES_256_GCM_SHA384``|
+| TLS_VERSION | TLS version that was negotiated. | ``TLSv1.3`` |
+
+Additional CGI variables will also be included when the connection uses a TLS client certificate:
+
+| Variable Name | Description | Example |
+| --- | --- | --- |
+| AUTH_TYPE | Authentication type (for compatability). | ``CERTIFICATE`` |
+| REMOTE_USER | The subject CommonName attribute, if provided. | ``michael123`` |
+| TLS_CLIENT_HASH | A base64-encoded certificate fingerprint. | ``hjQftIC/4zPDQ1MNdav5nRQ39pM482xoTIgxtjyZOpY=`` |
+| TLS_CLIENT_NOT_BEFORE | Certificate activation date. | ``2020-04-05T04:18:22Z`` |
+| TLS_CLIENT_NOT_AFTER | Certificate expiration date. | ``2021-04-05T04:18:22Z`` |
+| TLS_CLIENT_SERIAL_NUMBER | Certificate serial number. | ``73629018972631`` |
+| TLS_CLIENT_VERIFIED | Was the certificate verified by OpenSSL? | ``0`` (not verified) / ``1`` (verified) |
+
+The CGI script must then write the gemini response to the *stdout* stream.
+This includes the status code and meta string on the first line, and the
+optional response body on subsequent lines. The bytes generated by the 
+CGI script will be forwarded *verbatim* to the gemini client, without any
+additional modification by the server.
+
+## Deployment
+
+Jetforce is intended to be run behind a process manager that handles
+*daemonizing* the script, redirecting output to system logs, etc. I prefer
+to use [systemd](https://www.freedesktop.org/wiki/Software/systemd/) for this
+because it's installed on my operating system and easy to set up.
+
+Here's how I configure my server over at **gemini://mozz.us**:
+
+```
+# /etc/systemd/system/jetforce.service
+[Unit]
+Description=Jetforce Server
+
+[Service]
+Type=simple
+Restart=always
+RestartSec=5
+Environment="PYTHONUNBUFFERED=1"
+ExecStart=/usr/local/bin/jetforce \
+    --host 0.0.0.0 \
+    --port 1965 \
+    --hostname mozz.us \
+    --dir /var/gemini \
+    --tls-certfile /etc/letsencrypt/live/mozz.us/fullchain.pem \
+    --tls-keyfile /etc/letsencrypt/live/mozz.us/privkey.pem \
+    --tls-cafile /etc/pki/tls/jetforce_client/ca.cer
+
+[Install]
+WantedBy=default.target
+```
+
+- ``--host 0.0.0.0`` allows the server to accept external connections from any
+  IP address over IPv4.
+- ``PYTHONUNBUFFERED=1`` disables buffering `stderr` and is sometimes necessary
+  for logging to work.
+- ``--tls-certfile`` and ``--tls-keyfile`` point to my WWW server's Let's Encrypt
+  certificate chain.
+- ``--tls-cafile`` points to a self-signed CA that I created in order to test
+  accepting client TLS connections. 
+
+With this service installed, I can start and stop the server using
+
+```
+systemctl start jetforce
+systemctl stop jetforce
+```
+
+And I can view the server logs using
+
+```
+journalctl -u jetforce -f
+```
+
+*WARNING*
+
+You are exposing a server to the internet. You (yes you!) are responsible for
+securing your server and setting up appropriate access permissions. This likely means
+*not* running jetforce as the root user. Security best practices are outside of the
+scope of this document and largely depend on your individual threat model.
+
+
+## License
+
+This project is licensed under the [Floodgap Free Software License](https://www.floodgap.com/software/ffsl/license.html).
+
+> The Floodgap Free Software License (FFSL) has one overriding mandate: that software
+> using it, or derivative works based on software that uses it, must be free. By free
+> we mean simply "free as in beer" -- you may put your work into open or closed source
+> packages as you see fit, whether or not you choose to release your changes or updates
+> publicly, but you must not ask any fee for it.