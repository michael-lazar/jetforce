# Jetforce Changelog

### Unreleased

<<<<<<< HEAD
### v0.9.1 (2022-07-08)

=======
>>>>>>> 37add0c6
#### Changes

- Fix ``strict_trailing_slash`` argument being applied as
  `strict_port` when specified on a route decorator.
<<<<<<< HEAD
- Add support for python 3.10.
=======
>>>>>>> 37add0c6

### v0.9.0 (2021-05-12)

#### Fixes

- Fix not including trailing slashes in $PATH_INFO for CGI scripts.
- Fix not sending the complete certificate chain for TLS certificates
  that include a chain.
- Fix incorrect type signature for the EnvironDict type class.

#### Changes

- Make the application ``Request`` class overridable.

### v0.8.2 (2021-03-21)

#### Fixes

- Fix trailing ``]`` at the end of auto-generated directory names.

### v0.8.1 (2021-01-06)

### Changes

- Remove new type hint syntax that was causing an error in python 3.7.

### v0.8.0 (2021-01-06)

#### Changes

- Added support for international domain names using IDN encoding.
- Several improvements to internal python type hinting coverage.
- Added a ``py.typed`` file to indicate project support for type hints.
- Optimized TCP packets when streaming directory listings.
- Optimized TCP packets when streaming large CGI responses.
- Improved error handling to catch invalid responses from CGI scripts.
- Fixed a bug where TLS_CLIENT_AUTHORISED would sometimes be set to
  ``True``/``False`` instead of ``1``/``0``.
- Fixed error handling edge case when the client killed the connection
  before all data has been sent. A `CancelledError` exception will now
  be raised internally instead of a ``ConnectionClosed`` exception.
  
### v0.7.0 (2020-12-06)

#### Spec Changes

- Requests containing URLs without a scheme are no longer accepted.
- The server will stop redirecting the root URL "gemini://example.com" to
  "gemini://example.com/". These URLs are canonically the same per the url RFC
  definition and should both return successful responses.
- The CGI variable TLS_CLIENT_HASH now formats the certificate hash as
  "SHA256:\<HASH\>" where \<HASH\> is uppercase hexidecimal. The old base64
  fingerprint will still be available as TLS_CLIENT_HASH_B64 to help migrate
  existing CGI scripts, but it's recommended that you support the new hash
  format moving forward.
  
### v0.6.0 (2020-07-30)

#### Bugfixes

- The default mimetype for unknown file extensions will now be sent as
  "application/octet-stream" instead of "text/plain". The expectation is that
  it would be safer for a client to download an unknown file rather than
  attempting to display it inline as text.
- Fixed a bug that prevented loading the default mimetype definitions from
  /etc/mime.types and other system-level files.

#### Features

- The static file server now has a ``--rate-limit`` flag that can be used
  to define per-IP address rate limiting for requests. Requests that exceed
  the specified rate will receive a 44 SLOW DOWN error response.
- Server access logs are now directed to ``stdout`` instead of ``stderr``.
  Error traceback and other messages will still be directed to ``stderr``.
- File chunking size has been optimized for streaming large static files.

#### Examples
  
- Added an example that demonstrates how to use the new ``RateLimiter`` class
  (examples/rate_limit.py).

### v0.5.0 (2020-07-14)

#### Spec Changes

- URLs with a userinfo component will now be rejected with a status of 59.
- The status code definitions have been updated to match the recent changes
  to the gemini spec:
  - 21 ``SUCCESS_END_OF_SESSION`` -> (removed)
  - 61 ``TRANSIENT_CERTIFICATE_REQUESTED`` -> ``CERTIFICATE_NOT_AUTHORISED``
  - 62 ``AUTHORISED_CERTIFICATE_REQUIRED`` -> ``CERTIFICATE_NOT_VALID``
  - 63 ``CERTIFICATE_NOT_ACCEPTED`` -> (removed)
  - 64 ``FUTURE_CERTIFICATE_REJECTED`` -> (removed)
  - 65 ``EXPIRED_CERTIFICATE_REJECTED`` -> (removed)

#### Bugfixes

- Jetforce will now always terminate the TCP connection without waiting for a
  TLS close_notify alert response from the client. This fixes a bug where some
  clients would appear to hang after receiving the content from the server.

#### Features

- The jetforce-client tool now supports writing TLS keys to a logfile to
  facilitate debugging TLS connections using tools like Wireshark.
- If an application response handler returns a twisted.Deferred object, the
  errback will now be invoked when the TCP connection is closed.
- Error stack traces are no longer shown when the client prematurely closes
  the connection.

#### Examples

- Added a new example that demonstrates streaming data to client connections
  (examples/chatroom.py).
- Added a new example that demonstrates extending the static file server with
  common patterns like redirects and authenticated directories
  (examples/redirect.py).
  
### v0.4.0 (2020-06-09)

#### Features

- Added a ``--default-lang`` command line argument to the static file server.
  This setting will define a language parameter that will be attached to the
  meta for all text/gemini responses. For example, ``--default-lang=en`` will
  set the response meta to ``"text/gemini; lang=en"``.
- Added support for the "11 SENSITIVE INPUT" status code.
- The response header now uses a <space> instead of a <tab> to separate the
  status code from the meta text.

### v0.3.2 (2020-06-02)

#### Bugfixes

- The static file server will now URL-encode spaces (%20) and other reserved
  characters in filenames.
- The ``Request`` class will now apply URL decoding to the following components
  of the request, in addition to the query params:
  - ``request.path``
  - ``request.params``
  - ``request.fragment``

### v0.3.1 (2020-06-01)

#### Bugfixes

- The client certificate fingerprint hash is now encoded using a URL-safe
  version of the base64 algorithm [urlsafe_b64encode()](https://docs.python.org/3/library/base64.html#base64.urlsafe_b64encode).
  This is intended to make it simpler for applications and CGI scripts to
  use the certificate fingerprint in URL paths.

### v0.3.0 (2020-05-21)

This release brings some major improvements and necessary refactoring of the
jetforce package. Please read the release notes carefully and exercise caution
when upgrading from previous versions of jetforce.

#### For users of the static file server

If you are running jetforce only as a static file & CGI server (i.e. you
are using the command-line and haven't written any custom python applications),
you should not need to make any changes.

There have been some minor updates to the CGI variables, and new CGI variables
have been added with additional TLS information. Check out the README for more
information on CGI variables.

This package now has third-party python dependencies. If you installed jetforce
through pip, you should already be fine. If you were running the ``jetforce.py``
script directly from the git repository, you will likely either want to switch
to installing from pip (recommended), or setup a virtual environment and run
``python setup.py install``. This will install the dependencies and stick a
``jetforce`` executable into your system path.

#### jetforce-diagnostics

The ``jetforce-diagnostics`` script is no longer included as part of jetforce.
It has been moved to its own repository at
[gemini-diagnostics](https://github.com/michael-lazar/gemini-diagnostics).

#### Code Structure

The underlying TCP server framework has been switched from asyncio+ssl to
twisted+PyOpenSSL. This change was necessary to allow support for self-signed
client certificates. The new framework provides more access to hook into the
OpenSSL library and implement non-standard TLS behavior.

I tried to isolate the framework changes to the ``GeminiServer`` layer. This
means that if you subclassed from the ``JetforceApplication``, you will likely
not need to change anything in your application code. Launching a jetforce
server from inside of python code has been simplified (no more setting up the
asyncio event loop!).

```
server = GeminiServer(app)
server.run()
```

Check out the updated examples in the *examples/* directory for more details.

#### TLS Client Certificates

Jetforce will now accept self-signed and unvalidated client certificates. The
``capath`` and ``cafile`` arguments can still be provided, and will attempt to
validate the certificate using of the underlying OpenSSL library. The result
of this validation will be saved in the ``TLS_CLIENT_AUTHORISED`` environment
variable so that each application can decide how it wants to accept/reject the
connection.

In order to facilitate TOFU verification schemes, a fingerprint of the client
certificate is now computed and saved in the ``TLS_CLIENT_HASH`` environment
variable.

#### Other Changes

- A client certificate can now have an empty ``commonName`` field.
- ``JetforceApplication.route()`` - named capture groups in regex patterns will
  now be passed as keyword arguments to the wrapped function. See
  examples/pagination.py for an example of how to use this feature.
- ``CompositeApplication`` - A class is now included to support composing
  multiple applications behind the same jetforce server. See examples/vhost.py
  for an example of how to use this feature.
- CGI variables - ``SCRIPT_NAME`` and ``PATH_INFO`` have been changed to match
  their intended usage as defined in RFC 3875.
- CGI variables - ``TLS_CIPHER`` and ``TLS_VERSION`` have been added and
  contain information about the established TLS connection.
- Applications can now optionally return ``Deferred`` objects instead of bytes,
  in order to support applications built on top of asynchronous coroutines.

### v0.2.3 (2020-05-24)

- Fix a security vulnerability that allowed maliciously crafted URLs to break
  out of the root server directory.

### v0.2.2 (2020-03-31)

- Fix a regression in path matching for the static directory application.
  
### v0.2.1 (2020-03-31)

- A hostname can now be specified in the route pattern, to facilitate running
  multiple vhosts on a single jetforce server.
- Route patterns now use ``re.fullmatch()`` and will no longer trigger on
  partial matches.
- Jetforce will no longer raise an exception when attempting to log dropped
  connections or other malformed requests.
- Added the following CGI variables for client certificates:
  TLS_CLIENT_NOT_BEFORE, TLS_CLIENT_NOT_AFTER, TLS_CLIENT_SERIAL_NUMBER

### v0.2.0 (2020-01-21)

#### Features

- Added support for python 3.8. 
- Added a new server diagnostics tool, ``jetforce-diagnostics``.
- Added ability to binding to IPv6 addresses (if supported by your OS):
  - For IPv4        : ``--host "0.0.0.0"``
  - For IPv6        : ``--host "::"``
  - For IPv4 + IPv6 : ``--host ""``
- Various improvements have been made to the project documentation.

#### Bugfixes

- A URL missing a scheme will now be interpreted as "gemini://".
- A request to the root URL without a trailing slash will now return a
  ``31 PERMANENT REDIRECT``.
- Requests containing an invalid or unparsable URL format will now return a
  status of ``59 BAD REQUEST`` instead of ``50 PERMANENT FAILURE``.
- Files starting with ``~`` will now be included in directory listings. 
- Requests containing an incorrect scheme, hostname, or port will now return a
  ``53 PROXY REFUSED`` instead of a ``50 PERMANENT FAILURE``.
- The port number in the URL (if provided) is now validated against the
  server's port number. 
- OS errors when attempting to read a file will return a ``51 NOT FOUND``
  status instead of a ``42 CGI Error``. This is a precaution to prevent leaking
  sensitive information about the server's filesystem.
- For security, unhandled exceptions will now display a generic error message
  instead of the plain exception string.

### v0.1.0 (2019-09-22)

- The server will now return a redirect if a directory is requested but the URL
  does not end in a trailing slash. This is intended to reduce duplicate
  selectors and make it easier for clients to resolve relative links.
- Added a ``-V`` / ``--version`` argument to display the version and exit.
- The server now returns an error code of ``50 PERMENANT FAILURE`` by default
  if the URL does not match the server's scheme or hostname.
- Timestamps in log messages are now displayed in the server's local timezone.
  As before, the UTC offset is included as "+HHMM" to avoid ambiguity.
  
### v0.0.7 (2019-08-30)

- Added support for a primitive version of CGI scripting.
- Added support for TLS client certificate verification.
- The directory index file has been changed from ".gemini" to "index.gmi".
- Files with the ".gemini" extension are now recognized as *text/gemini*.
- Several minor improvements to the internal codebase and API.

### v0.0.6 (2019-08-22)

- Significant refactoring of the base application interface.
- Added built-in support for URL routing based on the request path.
- Added support for accepting input using query strings.
- Files with the ".gmi" extension are now recognized as *text/gemini*.
- Added a new examples/ directory with the following applications
  - A bare bones echo server
  - A guestbook application
  - An HTTP/HTTPS proxy server

### v0.0.5 (2019-08-12)

Updates to conform to the v0.9.1 Gemini specification

- The request line is now expected to be a full URL instead of a PATH.
- Response status codes have been updated to match the new specification.
- The server now requires a "hostname" be specified via a command line argument.
- Request URLs that contain other protocols / hosts are disallowed.
- A simple gemini client, ``jetforce-client``, is now included.<|MERGE_RESOLUTION|>--- conflicted
+++ resolved
@@ -2,19 +2,11 @@
 
 ### Unreleased
 
-<<<<<<< HEAD
 ### v0.9.1 (2022-07-08)
-
-=======
->>>>>>> 37add0c6
-#### Changes
 
 - Fix ``strict_trailing_slash`` argument being applied as
   `strict_port` when specified on a route decorator.
-<<<<<<< HEAD
 - Add support for python 3.10.
-=======
->>>>>>> 37add0c6
 
 ### v0.9.0 (2021-05-12)
 
